#!/usr/bin/env python3
# -*- coding: utf-8 -*-
"""
Created on Wed Jan 30 12:11:08 2019

@author: straaten
"""

import os
import numpy as np
import xarray as xr
import pandas as pd
import dask.dataframe as dd
from observations import SurfaceObservations, Climatology, EventClassification
#from forecasts import Forecast
from comparison import ForecastToObsAlignment, Comparison, ScoreAnalysis
import itertools

class Experiment(object):
    
    def __init__(self, expname, basevar, cycle, season, method = 'mean', timeaggregations = ['1D', '2D', '3D', '4D', '7D'], spaceaggregations = [0.25, 0.75, 1.5, 3], quantiles = [0.5, 0.9, 0.95]):
        """
        Setting the relevant attributes. Timeaggregations are pandas frequency strings, spaceaggregations are floats in degrees.
        """
        self.resultsdir = '/nobackup/users/straaten/results/'
        self.expname = expname
        self.basevar = basevar
        self.cycle = cycle
        self.season = season
        self.method = method
        self.timeaggregations = timeaggregations
        self.spaceaggregations = spaceaggregations
        self.quantiles = quantiles
    
    def setuplog(self):
        """
        Load an experiment log if it is present. Otherwise create one.
        Columns are for obsname and booksname. For climname, scorefiles and scores the amount of columns is times the amount of quantiles.
        """
        self.logpath = self.resultsdir + self.expname + '.h5'
        try:
            self.log = pd.read_hdf(self.logpath, key = 'exp')
        except OSError:
            self.log = pd.DataFrame(data = None, index = pd.MultiIndex.from_product([self.spaceaggregations, self.timeaggregations, self.quantiles], names = ['spaceagg','timeagg','quantile']), columns = ['climname','scorefiles','scores'])
            self.log = self.log.unstack(level = -1)
            self.log = self.log.assign(**{'obsname':None,'booksname':None}) # :''
    
    def savelog(self):
        """
        Saves the experiment log if it is present
        """
        if hasattr(self, 'log'):
            self.log.to_hdf(self.logpath, key = 'exp')
        else:
            print('No log to save')
    
    def iterateaggregations(self, func, column, overwrite = False, kwargs = {}):
        """
        Wrapper that calls the function with a specific spaceagg and timeagg and writes the returns of the function to the column if a name was given
        """
        for spaceagg, timeagg in itertools.product(self.spaceaggregations,self.timeaggregations):
            if self.log.loc[(spaceagg, timeagg),column].isna().any() or overwrite:
                f = getattr(self, func)
                ret = f(spaceagg, timeagg, **kwargs)
                if (ret is not None):
                    self.log.loc[(spaceagg, timeagg),column] = ret
                    self.savelog()
            else:
                print('already filled')
    
    def prepareobs(self, spaceagg, timeagg, tmin, tmax):
        """
        Writes the observations that will be matched to forecasts
        """
        obs = SurfaceObservations(self.basevar)
        obs.load(tmin = tmin, tmax = tmax, llcrnr = (25,-30), rucrnr = (75,75))
        if timeagg != '1D':
            obs.aggregatetime(freq = timeagg, method = self.method)
        if spaceagg != 0.25:
            obs.aggregatespace(step = spaceagg, method = self.method, by_degree = True)
        obs.savechanges()
        return(obs.name)
    
    def match(self, spaceagg, timeagg, obscol = 'obsname'):
        """
        Writes the intermediate files. And returns the (possibly appended) booksname
        """
        obs = SurfaceObservations(self.basevar, **{'name':self.log.loc[(spaceagg, timeagg),(obscol,'')]})
        obs.load()
        alignment = ForecastToObsAlignment(season = self.season, observations=obs, cycle=self.cycle)
        alignment.find_forecasts()
        alignment.load_forecasts(n_members = 11)
        alignment.force_resolution(time = (timeagg != '1D'), space = (spaceagg != 0.25))
        alignment.match_and_write()
        return(alignment.books_name)
    
    def makeclim(self, spaceagg, timeagg, climtmin, climtmax):
        """
        Make climatologies based on a period of 30 years, longer than the 5 years in matching. Should daysbefore/daysafter be an attribute of the class?
        """
        obs = SurfaceObservations(self.basevar)
        obs.load(tmin = climtmin, tmax = climtmax, llcrnr = (25,-30), rucrnr = (75,75))
        dailyobs = SurfaceObservations(self.basevar)
        dailyobs.load(tmin = climtmin, tmax = climtmax, llcrnr = (25,-30), rucrnr = (75,75))
        if timeagg != '1D':
            obs.aggregatetime(freq = timeagg, method = self.method)
        if spaceagg != 0.25:
            obs.aggregatespace(step = spaceagg, method = self.method, by_degree = True)
            dailyobs.aggregatespace(step = spaceagg, method = self.method, by_degree = True) # Aggregate the dailyobs for the climatology
        
        climnames = np.repeat(None,len(self.quantiles))
        for quantile in self.quantiles:
            climatology = Climatology(self.basevar)
            climatology.localclim(obs = obs, daysbefore = 5, daysafter=5, mean = False, quant = quantile, daily_obs_array = dailyobs.array)
            climatology.savelocalclim()
            climnames[self.quantiles.index(quantile)] = climatology.name
        
        return(climnames)
            
    
    def score(self, spaceagg, timeagg):
        """
        Read the obs and clim. make a comparison object which computes the scores in the dask dataframe. 
        This dask dataframe is exported.
        Returns a list with intermediate filenames of the raw, climatological and corrected scores.
        TODO: add post-processing option.
        """
        alignment = ForecastToObsAlignment(season = self.season, cycle=self.cycle)
        alignment.recollect(booksname = self.log.loc[(spaceagg, timeagg),('booksname','')])
        
        result = np.repeat(None,len(self.quantiles))
        for quantile in self.quantiles:    
            climatology = Climatology(self.basevar, **{'name':self.log.loc[(spaceagg, timeagg),('climname', quantile)]})
            climatology.localclim() # loading in this case. Creation was done in the makeclim method.
            comp = Comparison(alignment = alignment, climatology = climatology)
            comp.brierscore()
            scorefile = comp.export()

            result[self.quantiles.index(quantile)] = scorefile
        
        return(result)
    
    def skill(self, spaceagg, timeagg):
        """
        Reads the exported file and calls upon several possible methods to compute (bootstrapped) skill scores
        """
        result = np.repeat(None,len(self.quantiles))
        
        for quantile in self.quantiles:    
            scoreanalysis = ScoreAnalysis(scorefile = self.log.loc[(spaceagg, timeagg),('scorefiles', quantile)])
            skillscore = scoreanalysis.bootstrap_skillscore(groupers=['leadtime'])
            # rename the columns
            skillscore.columns = skillscore.columns.droplevel(1)
            result[self.quantiles.index(quantile)] = skillscore
        
        return(result)
        

"""
Max temperature benchmarks.
"""
## Calling of the class        
#test1 = Experiment(expname = 'test1', basevar = 'tx', cycle = '41r1', season = 'JJA', method = 'max', timeaggregations = ['1D', '2D', '3D', '4D', '7D'], spaceaggregations = [0.25, 0.75, 1.5, 3], quantiles = [0.5, 0.9, 0.95])
#test1.setuplog()
##test1.iterateaggregations(func = 'prepareobs', column = 'obsname', kwargs = {'tmin':'1996-05-30','tmax':'2006-08-31'})
##test1.iterateaggregations(func = 'match', column = 'booksname')
##test1.iterateaggregations(func = 'makeclim', column = 'climname', kwargs = {'climtmin':'1980-05-30','climtmax':'2010-08-31'})
##test1.iterateaggregations(func = 'score', column = 'scores')
#
#scoreseries = test1.log.loc[:,('scores',slice(None,None,None))].stack(level = -1)['scores']
#temp = pd.concat(scoreseries.tolist(), keys = scoreseries.index)
#temp.index.set_names(scoreseries.index.names, level = [0,1,2], inplace=True)
#skill = 1 - temp['rawbrier'] / temp['climbrier'] # Nice one to write out.
##skill.to_hdf('/nobackup/users/straaten/results/test1skill.h5', key = 'skill')
#
## Plotting
#skill.loc[(0.75,slice(None), 0.9)].unstack(level = [0,1,2]).plot()
#skill.xs(0.5, level = 'quantile', drop_level = False).unstack(level = [0,1,2]).plot()
#
## Small test as a forecast horizon
#def lastconsecutiveabovezero(series):
#    gtzero = series.gt(0)
#    if not gtzero.any():
#        leadtime = 0
#    elif gtzero.all():
#        leadtime = gtzero.index.get_level_values(level = -1)[-1]
#    else:
#        tupfirst = gtzero.idxmin()
#        locfirst = gtzero.index.get_loc(tupfirst)
#        tup = gtzero.index.get_values()[locfirst - 1]
#        leadtime = tup[-1]
#    return(leadtime)
#
#zeroskillleadtime = skill.groupby(['spaceagg', 'timeagg', 'quantile']).apply(func = lastconsecutiveabovezero)

"""
Mean temperature benchmarks. Observations split into two decades. Otherwise potential memory error in matching.
"""

# Calling of the class        
test2 = Experiment(expname = 'test2', basevar = 'tg', cycle = '41r1', season = 'DJF', method = 'mean', 
                   timeaggregations = ['1D', '2D', '3D', '4D', '5D', '6D', '7D'], spaceaggregations = [0.25, 0.75, 1.25, 2, 3], quantiles = [0.1, 0.15, 0.25, 0.33, 0.66])
test2.setuplog()
<<<<<<< HEAD
#test2.iterateaggregations(func = 'prepareobs', column = 'obsname', kwargs = {'tmin':'1995-11-30','tmax':'2015-02-28'})
#test2.iterateaggregations(func = 'match', column = 'booksname')
#test2.iterateaggregations(func = 'makeclim', column = 'climname', kwargs = {'climtmin':'1980-05-30','climtmax':'2015-02-28'})
#test2.iterateaggregations(func = 'score', column = 'scorefiles')
#test2.iterateaggregations(func = 'skill', column = 'scores')
=======
#test2.log = test2.log.assign(**{'obsname2':None}) # Extra observation column.
#test2.iterateaggregations(func = 'prepareobs', column = 'obsname', kwargs = {'tmin':'1995-11-30','tmax':'2005-02-28'})
#test2.iterateaggregations(func = 'prepareobs', column = 'obsname2', kwargs = {'tmin':'2005-03-01','tmax':'2015-02-28'})

#test2.iterateaggregations(func = 'match', column = 'booksname', kwargs = {'obscol':'obsname'})
#test2.iterateaggregations(func = 'match', column = 'booksname', kwargs = {'obscol':'obsname2'}, overwrite = True) # Replaces with updated books name.
test2.iterateaggregations(func = 'makeclim', column = 'climname', kwargs = {'climtmin':'1980-05-30','climtmax':'2015-02-28'})
#test2.iterateaggregations(func = 'score', column = 'scores')
>>>>>>> 320682be

#def replace(string, first, later, number = None):
#    if not number is None:
#        return(string.replace(first, later, number))
#    else:
#        return(string.replace(first, later))

#test2.log['obsname'] = test2.log['obsname'].apply(replace, args = ('_','-'))
#test2.log['obsname'] = test2.log['obsname'].apply(replace, args = ('.','_', 4))

"""
4 years summer temperatures 1995-1998. In Forecast domain. 
match forecasts on .38 with obs on .25. Climatology of +- 5days of 30 years.
"""
#quantile = 0.9
#obs1day = SurfaceObservations('tg')
#obs1day.load(tmin = '1970-05-30', tmax = '2000-05-30', llcrnr = (25,-30), rucrnr = (75,75))
#windowed = EventClassification(obs=obs1day)
#windowed.localclim(daysbefore=5, daysafter=5, mean = False, quant=quantile)

#alignment = ForecastToObsAlignment(season = 'JJA', observations=obs1day)
# alignment.force_resolution(time = True, space = False)
#alignment.recollect(booksname='books_tg_JJA.csv')
#subset = dd.read_hdf('/nobackup/users/straaten/match/tg_JJA_badf363636004a808a701f250175131d.h5', key = 'intermediate')
#temp = xr.open_dataarray('/nobackup/users/straaten/E-OBS/climatologyQ09.nc')
#self = Comparison(alignedobject=alignment.alignedobject, climatology= temp)
#test = self.brierscore(exceedquantile=True, groupers=['leadtime', 'latitude', 'longitude'])

# self.frame.groupby(self.frame['time'].dt.dayofyear)
# subset.compute()['time'].dt.dayofyear
# self.frame['time'].dt.dayofyear
#tg_JJA_badf363636004a808a701f250175131d.h5


"""
Probability of precipitation matching.
"""
#obsrr1day = SurfaceObservations('rr')
#obsrr1day.load(tmin = '1995-01-01', tmax = '2000-12-31', llcrnr = (25,-30), rucrnr = (75,75))
#classpop1day = EventClassification(obs = obsrr1day)
#classpop1day.pop()

# Make a separate climatology
#classpop1day.localclim(daysbefore=5, daysafter = 5)
#classpop1day.clim
#classpop1day.obs.array

# Now match this to forecasts
#alignment = ForecastToObsAlignment(season = 'DJF', observations = classpop1day.obs, cycle='41r1')
#alignment.find_forecasts()
#alignment.load_forecasts(n_members=11) # With the 'rr' basevariable
#alignment.match_and_write(newvariable = True)
#alignment.recollect() # booksname = books_pop_DJF_41r1_1D_0.25_degrees.csv

# Now to scoring
#final = Comparison(alignedobject=alignment.alignedobject, climatology=classpop1day.clim) # in this case climatology is a probability
#test = final.brierscore()<|MERGE_RESOLUTION|>--- conflicted
+++ resolved
@@ -201,13 +201,6 @@
 test2 = Experiment(expname = 'test2', basevar = 'tg', cycle = '41r1', season = 'DJF', method = 'mean', 
                    timeaggregations = ['1D', '2D', '3D', '4D', '5D', '6D', '7D'], spaceaggregations = [0.25, 0.75, 1.25, 2, 3], quantiles = [0.1, 0.15, 0.25, 0.33, 0.66])
 test2.setuplog()
-<<<<<<< HEAD
-#test2.iterateaggregations(func = 'prepareobs', column = 'obsname', kwargs = {'tmin':'1995-11-30','tmax':'2015-02-28'})
-#test2.iterateaggregations(func = 'match', column = 'booksname')
-#test2.iterateaggregations(func = 'makeclim', column = 'climname', kwargs = {'climtmin':'1980-05-30','climtmax':'2015-02-28'})
-#test2.iterateaggregations(func = 'score', column = 'scorefiles')
-#test2.iterateaggregations(func = 'skill', column = 'scores')
-=======
 #test2.log = test2.log.assign(**{'obsname2':None}) # Extra observation column.
 #test2.iterateaggregations(func = 'prepareobs', column = 'obsname', kwargs = {'tmin':'1995-11-30','tmax':'2005-02-28'})
 #test2.iterateaggregations(func = 'prepareobs', column = 'obsname2', kwargs = {'tmin':'2005-03-01','tmax':'2015-02-28'})
@@ -215,8 +208,8 @@
 #test2.iterateaggregations(func = 'match', column = 'booksname', kwargs = {'obscol':'obsname'})
 #test2.iterateaggregations(func = 'match', column = 'booksname', kwargs = {'obscol':'obsname2'}, overwrite = True) # Replaces with updated books name.
 test2.iterateaggregations(func = 'makeclim', column = 'climname', kwargs = {'climtmin':'1980-05-30','climtmax':'2015-02-28'})
-#test2.iterateaggregations(func = 'score', column = 'scores')
->>>>>>> 320682be
+#test2.iterateaggregations(func = 'score', column = 'scorefiles')
+#test2.iterateaggregations(func = 'skill', column = 'scores')
 
 #def replace(string, first, later, number = None):
 #    if not number is None:
